import gurobipy as grb
import numpy as np
from collections import namedtuple

LPSolution = namedtuple('LPSolution',  ['argmin', 'min', 'active_set', 'inequality_multipliers', 'equality_multipliers', 'primal_degenerate', 'dual_degenerate'])

def linear_program(f, A=None, b=None, C=None, d=None, tol=1.e-7):
    """
    Solves the linear program
    min  f^T x
    s.t. A x <= b
         C x  = d
         x_lb <= x <= x_ub

    OUTPUTS:
        x_star: argument which minimizes the cost (=nan if the LP is unfeasible or unbounded)
        V_star: minimum of the cost function (=nan if the LP is unfeasible or unbounded)
    """

    # initialize gurobi model
    model = grb.Model()

    # optimization variables
    n_x = f.shape[0]
    x = model.addVars(n_x, lb=[- grb.GRB.INFINITY]*n_x, name='x')
    x_np = np.array([[x[i]] for i in range(n_x)])


    # #################################

    # # linear inequalities
    # if A is not None and b is not None:
    #     for i in range(A.shape[0]):
    #         lhs = grb.LinExpr()
    #         for j in range(n_x):
    #             if np.abs(A[i,j]) > tol:
    #                 lhs.add(A[i,j]*x[j])
    #         model.addConstr(lhs <= b[i])

    # # cost function
    # f = np.reshape(f, (n_x, 1))
    # cost = grb.LinExpr()
    # for i in range(n_x):
    #     if np.abs(f[i,0]) > tol:
    #         cost.add(f[i,0]*x[i])
    # model.setObjective(cost)

    # # run the optimization
    # model.setParam('OutputFlag', False)
    # model.optimize()
    # print model.Runtime
    
    # return

    # #################################


    with suppress_stdout():

        # inequality constraints
        n_ineq = 0
        if A is not None and b is not None:
            n_ineq = A.shape[0]
            expr = A.dot(x_np) - b
            inequalities = model.addConstrs((expr[i,0] <= 0. for i in range(n_ineq)))

        # equality constraints
        n_eq = 0
        if C is not None and d is not None:
            n_eq = C.shape[0]
            expr = C.dot(x_np) - d
            equalities = model.addConstrs((expr[i,0] == 0. for i in range(n_eq)))

        # cost function
        f = np.reshape(f, (n_x, 1))
        V = f.T.dot(x_np)[0,0]
        model.setObjective(V)

    # initialize output
    x_star = np.full((n_x,1), np.nan)
    V_star = np.nan
    active_set = None
    mult_ineq = np.full((n_ineq,1), np.nan)
    mult_eq = np.full((n_eq,1), np.nan)
    primal_degenerate = None
    dual_degenerate = None

    # run the optimization
    model.setParam('OutputFlag', False)
    #model.setParam(grb.GRB.Param.OptimalityTol, 1.e-9)
    #model.setParam(grb.GRB.Param.FeasibilityTol, 1.e-9)
    model.optimize()
<<<<<<< HEAD
    # print model.Runtime
=======
    # model.Runtime
>>>>>>> 24eb0930
    
    # populate output
    #print model.status
    if model.status == grb.GRB.Status.OPTIMAL:
        x_star = np.array([[model.getAttr('x', x)[i]] for i in range(n_x)])
        V_star = V.getValue()

        # inequality constraints
        if A is not None and b is not None:
            mult_ineq = np.array([[-model.getAttr('Pi', inequalities)[i]] for i in range(n_ineq)])
            active_set = [i for i in range(n_ineq) if model.getAttr('CBasis', inequalities)[i] == -1]
            primal_degenerate = len(active_set) > n_x - n_eq
            dual_degenerate = len(list(np.where(mult_ineq < tol)[0])) > n_ineq - n_x + n_eq

        # equality constraints
        if C is not None and d is not None:
            mult_eq = np.array([[-model.getAttr('Pi', equalities)[i]] for i in range(n_eq)])

    return LPSolution(
        argmin = x_star,
        min = V_star,
        inequality_multipliers = mult_ineq,
        equality_multipliers = mult_eq,
        active_set = active_set,
        primal_degenerate = primal_degenerate,
        dual_degenerate = dual_degenerate)

def quadratic_program(H, f=None, A=None, b=None, C=None, d=None, x_lb=None, x_ub=None):
    """
    Solves the strictly convex (H > 0) quadratic program
    min  .5 x^T H x + f^T x
    s.t. A x <= b
         C x  = d
         x_lb <= x <= x_ub

    OUTPUTS:
        x_star: argument which minimizes the cost (=nan if the LP is unfeasible or unbounded)
        V_star: minimum of the cost function (=nan if the LP is unfeasible or unbounded)
    """

    # initialize gurobi model
    model = grb.Model()

    # optimization variables
    n_x = H.shape[0]
    if x_lb is None:
        x_lb = [- grb.GRB.INFINITY]*n_x
    if x_ub is None:
        x_ub = [grb.GRB.INFINITY]*n_x
    x = model.addVars(n_x, lb=x_lb, ub=x_ub, name='x')
    x_np = np.array([[x[i]] for i in range(n_x)])

    with suppress_stdout():

        # inequality constraints
        if A is not None and b is not None:
            expr = A.dot(x_np) - b
            model.addConstrs((expr[i,0] <= 0. for i in range(A.shape[0])))

        # equality constraints
        if C is not None and d is not None:
            expr = C.dot(x_np) - d
            model.addConstrs((expr[i,0] == 0. for i in range(C.shape[0])))

        # cost function
        f = np.reshape(f, (n_x, 1))
        V = .5*x_np.T.dot(H).dot(x_np)[0,0] + f.T.dot(x_np)[0,0]
        model.setObjective(V)

    # run the optimization
    model.setParam('OutputFlag', False)
    model.setParam(grb.GRB.Param.OptimalityTol, 1.e-9)
    model.setParam(grb.GRB.Param.FeasibilityTol, 1.e-9)
    model.optimize()

    # return the result
    if model.status == grb.GRB.Status.OPTIMAL:
        x_star = np.array([[model.getAttr('x', x)[i]] for i in range(n_x)])
        V_star = V.getValue()
    else:
        x_star = np.full((n_x,1), np.nan)
        V_star = np.nan
        
    return x_star, V_star

def quadratically_constrained_linear_program(f, A=None, b=None, C=None, d=None, P=None, q=None, r=None, tol=1.e-9):

    # initialize gurobi model
    model = grb.Model()

    # optimization variables
    n_x = f.shape[0]
    x = model.addVars(n_x, lb=[- grb.GRB.INFINITY]*n_x, name='x')

    # linear inequalities
    if A is not None and b is not None:
        for i in range(A.shape[0]):
            lhs = grb.LinExpr()
            for j in range(n_x):
                if np.abs(A[i,j]) > tol:
                    lhs.add(A[i,j]*x[j])
            model.addConstr(lhs <= b[i])

    # linear equalities
    if C is not None and d is not None:
        for i in range(C.shape[0]):
            lhs = grb.LinExpr()
            for j in range(n_x):
                if np.abs(C[i,j]) > tol:
                    lhs.add(C[i,j]*x[j])
            model.addConstr(lhs == d[i])

    # quadratic inequalities
    lhs = grb.QuadExpr()
    for i in range(n_x):
        for j in range(n_x):
            if np.abs(P[i,j]) > tol:
                lhs.add(x[i]*P[i,j]*x[j])
    if q is not None:
        for i in range(n_x):
            if np.abs(q[i,0]) > tol:
                lhs.add(q[i,0]*x[i])
    model.addConstr(lhs <= r)

    # cost function
    f = np.reshape(f, (n_x, 1))
    cost = grb.LinExpr()
    for i in range(n_x):
        if np.abs(f[i,0]) > tol:
            cost.add(f[i,0]*x[i])
    model.setObjective(cost)

    # run the optimization
    model.setParam('OutputFlag', False)
    model.setParam(grb.GRB.Param.OptimalityTol, 1.e-9)
    model.setParam(grb.GRB.Param.FeasibilityTol, 1.e-9)
    model.optimize()

    x_star = np.array([[model.getAttr('x', x)[i]] for i in range(n_x)])
    V_star = cost.getValue()

    return x_star, V_star

def real_variable(model, d_list, **kwargs):
    """
    Creates a Gurobi variable with dimension d_list (e.g., [3,4,5]) with minus infinity as lower bounds.
    """
    lb_x = [-grb.GRB.INFINITY]
    for d in d_list:
        lb_x = [lb_x * d]
    x = model.addVars(*d_list, lb=lb_x, **kwargs)
    return x, model

import sys, os
from contextlib import contextmanager

@contextmanager
def suppress_stdout():
    with open(os.devnull, "w") as devnull:
        old_stdout = sys.stdout
        sys.stdout = devnull
        try:  
            yield
        finally:
            sys.stdout = old_stdout<|MERGE_RESOLUTION|>--- conflicted
+++ resolved
@@ -90,11 +90,7 @@
     #model.setParam(grb.GRB.Param.OptimalityTol, 1.e-9)
     #model.setParam(grb.GRB.Param.FeasibilityTol, 1.e-9)
     model.optimize()
-<<<<<<< HEAD
-    # print model.Runtime
-=======
     # model.Runtime
->>>>>>> 24eb0930
     
     # populate output
     #print model.status
